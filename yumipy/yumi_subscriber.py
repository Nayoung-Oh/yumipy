--- conflicted
+++ resolved
@@ -84,12 +84,7 @@
         logging.debug('Socket successfully opened!')
 
 class _YuMiArmSubscriber:
-<<<<<<< HEAD
-    def __init__(self, port, name, ip=YMC.IP, bufsize=YMC.BUFSIZE, comm_timeout=YMC.COMM_TIMEOUT):
-=======
-
     def __init__(self, name, ip=YMC.IP, bufsize=YMC.BUFSIZE, comm_timeout=YMC.COMM_TIMEOUT):
->>>>>>> 827f8015
         self._name = name
         self._to_frame = "yumi_{0}".format(name)
         self._comm_timeout = comm_timeout
