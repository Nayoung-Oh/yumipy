'''
Constants for YuMi interface and control
Author: Jacky Liang
'''
import logging
from yumi_state import YuMiState
from core import RigidTransform

class YuMiConstants:

    METERS_TO_MM = 1000.0
    MM_TO_METERS = 1.0 / METERS_TO_MM

    IP = '192.168.125.1'

    PORTS = {
        "left" : {
            "server":5000,
<<<<<<< HEAD
            'gripper':5002,
            "joints":5010,
=======
            "states":5010,
>>>>>>> 5233a224
            "poses":5012,
            "torques":5014
        },
        "right" : {
            "server":5001,
<<<<<<< HEAD
            "gripper":5003,
            "joints":5011,
=======
            "states":5011,
>>>>>>> 5233a224
            "poses":5013,
            "torques":5015
        },
    }

    BUFSIZE = 4096
    MOTION_TIMEOUT = 8
    COMM_TIMEOUT = 5
    PROCESS_TIMEOUT = 10
    PROCESS_SLEEP_TIME = 0.01
    MOTION_BUFFER_SIZE = 512

    MAX_GRIPPER_WIDTH = 0.02
    MAX_GRIPPER_FORCE = 20

    # used to rate limit real-time YuMi controls (in seconds)
    COMM_PERIOD = 0.04

    DEBUG = False
    LOGGING_LEVEL = logging.INFO

    # reset mechanism
    RESET_RIGHT_COMM = '/dev/ttyACM0'
    RESET_BAUDRATE = 115200

    CMD_CODES = {
        'ping': 0,
        'goto_pose_linear':1,
        'goto_joints': 2,
        'get_pose': 3,
        'get_joints':4,
        'goto_pose':5,
        'set_tool':6,
        'set_speed':8,
        'set_zone':9,

        'goto_pose_sync':11,
        'goto_joints_sync':12,
        'goto_pose_delta':13,

        'close_gripper': 20,
        'open_gripper': 21,
        'calibrate_gripper': 22,
        'set_gripper_max_speed': 23,
        'set_gripper_force': 24,
        'move_gripper': 25,
        'get_gripper_width': 26,

        'set_circ_point':35,
        'move_by_circ_point':36,
        'buffer_add': 30,
        'buffer_clear': 31,
        'buffer_size': 32,
        'buffer_move': 33,

        'is_pose_reachable': 40,
        'is_joints_reachable': 41,

        'close_connection': 99,

        'reset_home': 100,
    }

    RES_CODES = {
        'failure': 0,
        'success': 1
    }

    SUB_CODES = {
        'pose': 0,
        'state': 1
    }
    MOVEIT_PLANNER_IDS = {
        'SBL': 'SBLkConfigDefault',
        'EST': 'ESTkConfigDefault',
        'LBKPIECE': 'LBKPIECEkConfigDefault',
        'BKPIECE': 'BKPIECEkConfigDefault',
        'KPIECE': 'KPIECEkConfigDefault',
        'RRT': 'RRTkConfigDefault',
        'RRTConnect': 'RRTConnectkConfigDefault',
        'RRTstar': 'RRTstarkConfigDefault',
        'TRRT': 'TRRTkConfigDefault',
        'PRM': 'PRMkConfigDefault',
        'PRMstar': 'PRMstarkConfigDefault'
    }
    MOVEIT_PLANNING_REFERENCE_FRAME = 'yumi_body'
    T_GRIPPER_HAND = RigidTransform(translation=[0,0,-0.157], from_frame='gripper', to_frame='gripper')

    TCP_ABB_GRIPPER = RigidTransform(translation=[0,0,0.136])
    TCP_ABB_GRASP_GRIPPER = RigidTransform(translation=[0,0,0.136-0.0065])
    TCP_LONG_GRIPPER = RigidTransform(translation=[0,0,(136-56+88-12)/1000.])
    TCP_DEFAULT_GRIPPER = RigidTransform(translation=[0,0,(136-56+88-12)/1000.])

    L_HOME_STATE = YuMiState([0, -130, 30, 0, 40, 0, 135])
    L_HOME_POSE = RigidTransform(translation=[0.123, 0.147, 0.124], rotation=[0.06551, 0.84892, -0.11147, 0.51246])

    R_HOME_STATE = YuMiState([0, -130, 30, 0, 40, 0, -135])
    R_HOME_POSE = RigidTransform(translation=[-0.0101, -0.1816, 0.19775], rotation=[-0.52426, 0.06481, -0.84133, -0.11456])

    R_FORWARD_STATE = YuMiState([9.66, -133.36, 34.69, -13.19, 28.85, 28.81, -110.18])
    R_FORWARD_POSE = RigidTransform(translation=[0.07058, -0.26519, 0.19775], rotation=[-0.52425, 0.0648, -0.84133, -0.11454])

    R_AWAY_POSE = RigidTransform(translation=[0.15, -0.4, 0.22], rotation=[0.38572, 0.39318, 0.60945, 0.57027])
    L_AWAY_POSE = RigidTransform(translation=[0.30, 0.12, 0.16], rotation=[0.21353, -0.37697, 0.78321, -0.44596])

    AXIS_ALIGNED_STATES = {
        'inwards': {
            'right': YuMiState([75, -90, 0, -30, 90, -10, -45]),
            'left': YuMiState([-75, -90, 0, 30, 90, 10, 45])
        },
        'forwards': {
            'right': YuMiState([36.42, -117.3, 35.59, 50.42, 46.19, 66.02, -100.28]),
            'left': YuMiState([-36.42, -117.3, 35.59, -50.42, 46.19, 113.98, 100.28])
        },
        'downwards': {
            'right': YuMiState([-60.0, -110.0, 35.0, 116.0, 100.0, -90.0, 30.0]),
            'left': YuMiState([60.0, -110.0, 35.0, -116.0, 100.0, -90.0, -30.0])
        }
    }

    L_THINKING_POSES = [
        RigidTransform(translation=[0.32, 0.12, 0.16], rotation=[0.21353, -0.37697, 0.78321, -0.44596]),
        RigidTransform(translation=[0.30, 0.10, 0.16], rotation=[0.21353, -0.37697, 0.78321, -0.44596]),
        RigidTransform(translation=[0.28, 0.12, 0.16], rotation=[0.21353, -0.37697, 0.78321, -0.44596]),
        RigidTransform(translation=[0.30, 0.14, 0.16], rotation=[0.21353, -0.37697, 0.78321, -0.44596])
    ]

    R_READY_STATE = YuMiState([51.16, -99.4, 21.57, -107.19, 84.11, 94.61, -36.00])
    L_READY_STATE = YuMiState([-51.16, -99.4, 21.57, 107.19, 84.11, 94.61, 36.00])

    L_PREGRASP_POSE = RigidTransform(translation=[0.30, 0.20, 0.16], rotation=[0.21353, -0.37697, 0.78321, -0.44596])

    L_KINEMATIC_AVOIDANCE_POSE = RigidTransform(translation=[0.45, -0.05, 0.15], rotation=[0, 0, 1, 0])

    L_RAISED_STATE = YuMiState([5.5, -99.46, 20.52, -21.03, 67, -22.31, 110.11])
    L_RAISED_POSE = RigidTransform(translation=[-0.0073, 0.39902, 0.31828], rotation=[0.54882, 0.07398, 0.82585, -0.10630])

    L_FORWARD_STATE = YuMiState([-21.71, -142.45, 43.82, 31.14, 10.43, -40.67, 106.63])
    L_FORWARD_POSE = RigidTransform(translation=[0.13885, 0.21543, 0.19774], rotation=[0.55491, 0.07064, 0.82274, -0.1009])

    L_PREDROP_POSE = RigidTransform(translation=[0.55, 0.0, 0.20],
                                    rotation=[0.09815, -0.20528, 0.97156, -0.06565])
    L_PACKAGE_DROP_POSES = [
        RigidTransform(translation=[0.33, 0.42, 0.25], rotation=[0.09078, -0.31101, 0.91820, -0.22790]),
        RigidTransform(translation=[0.33, 0.33, 0.25], rotation=[0.09078, -0.31101, 0.91820, -0.22790]),
        RigidTransform(translation=[0.23, 0.33, 0.25], rotation=[0.09078, -0.31101, 0.91820, -0.22790]),
        RigidTransform(translation=[0.23, 0.42, 0.25], rotation=[0.09078, -0.31101, 0.91820, -0.22790])
    ]
    L_REJECT_DROP_POSES = [
        RigidTransform(translation=[0.60, 0.42, 0.23], rotation=[0.09078, -0.31101, 0.91820, -0.22790]),
        RigidTransform(translation=[0.60, 0.35, 0.23], rotation=[0.09078, -0.31101, 0.91820, -0.22790]),
        RigidTransform(translation=[0.54, 0.35, 0.23], rotation=[0.09078, -0.31101, 0.91820, -0.22790]),
        RigidTransform(translation=[0.54, 0.42, 0.23], rotation=[0.09078, -0.31101, 0.91820, -0.22790])
    ]

    BOX_CLOSE_SEQUENCE = [
        #('L', RigidTransform(translation=[0.071, 0.385, 0.118], rotation=[0.06744, 0.84050, -0.11086, 0.52604])),
        #('L', RigidTransform(translation=[0.213, 0.385, 0.118], rotation=[0.06744, 0.84050, -0.11086, 0.52604])),
        #('L', RigidTransform(translation=[0.213, 0.385, 0.156], rotation=[0.06744, 0.84050, -0.11086, 0.52604])),
        #('L', RigidTransform(translation=[0.323, 0.385, 0.156], rotation=[0.06744, 0.84050, -0.11086, 0.52604])),
        #('L', RigidTransform(translation=[0.323, 0.385, 0.144], rotation=[0.06744, 0.84050, -0.11086, 0.52604])),
        ('R', [0, 0.300, 0]),
        ('R', [0.100, 0, 0]),
        ('R', YuMiState([111.30, -65.37, -29.93, -50.53, 65.41, -94.59, -68.84])),
        ('R', YuMiState([147.13, -76.28, -58.98, -13.85, 54.95, 54.95, -96.95])),
        ('R', [0, 0, 0.070]),
        ('R', [-0.074, 0, 0]),
        ('R', [0, -0.012, 0]),
        ('R', [0, 0, -0.040]),
        ('R', YuMiState([132.32, -56.98, -8.13, -72.42, 36.44, 135.16, -99.36])),
        ('R', YuMiState([146.72, -57.09, -9.44, -101.74, 69.26, 155.98, -98.41])),
        ('R', YuMiState([168.36, -64.12, -23.60, -118.0, 97.50, 163.97, -102.95])),
        ('R', YuMiState([168.37, -59.60, 2.63, -146.15, 95.29, 199.63, -129.70])),
        ('R', YuMiState([168.37, -82.24, -10.81, -196.49, 115.92, 199.63, -148.06])),
        ('L', RigidTransform(translation=[0.323, 0.385, 0.203], rotation=[0.06744, 0.84050, -0.11086, 0.52604])),
        ('L', RigidTransform(translation=[0.203, 0.478, 0.203], rotation=[0.06744, 0.84050, -0.11086, 0.52604])),
        ('L', RigidTransform(translation=[0.203, 0.478, 0.092], rotation=[0.06744, 0.84050, -0.11086, 0.52604])),
        ('L', RigidTransform(translation=[0.305, 0.478, 0.092], rotation=[0.06744, 0.84050, -0.11086, 0.52604])),
        ('L', RigidTransform(translation=[0.305, 0.478, 0.183], rotation=[0.06744, 0.84050, -0.11086, 0.52604])),
        ('L', RigidTransform(translation=[0.305, 0.359, 0.183], rotation=[0.06744, 0.84050, -0.11086, 0.52604])),
        ('L', RigidTransform(translation=[0.305, 0.359, 0.149], rotation=[0.06744, 0.84050, -0.11086, 0.52604])),
        ('L', RigidTransform(translation=[0.425, 0.359, 0.149], rotation=[0.06744, 0.84050, -0.11086, 0.52604])),
        ('L', RigidTransform(translation=[0.425, 0.359, 0.245], rotation=[0.06744, 0.84050, -0.11086, 0.52604])),
        ('L', RigidTransform(translation=[0.265, 0.445, 0.245], rotation=[0.06744, 0.84050, -0.11086, 0.52604]))]
    """
        ('R', RigidTransform(translation=[0.490, 0.277, 0.264], rotation=[0.44160, 0.57131, 0.53374, 0.44013])),
        ('R', RigidTransform(translation=[0.490, -0.20, 0.264], rotation=[0.09799, -0.67708, -0.72314, -0.09502])),
        ('R', RigidTransform(translation=[0.428, 0.128, 0.147], rotation=[0.30215, -0.62096, -0.66425, -0.28615])),
        ('R', RigidTransform(translation=[0.428, 0.164, 0.147], rotation=[0.30215, -0.62096, -0.66425, -0.28615])),
        ('R', RigidTransform(translation=[0.428, 0.164, 0.196], rotation=[0.30215, -0.62096, -0.66425, -0.28615])),
        ('R', RigidTransform(translation=[0.428, 0.277, 0.196], rotation=[0.30215, -0.62096, -0.66425, -0.28615])),
        ('R', RigidTransform(translation=[0.428, 0.277, 0.153], rotation=[0.30215, -0.62096, -0.66425, -0.28615])),
        ('R', RigidTransform(translation=[0.428, 0.277, 0.158], rotation=[0.30215, -0.62096, -0.66425, -0.28615])),
        ('R', RigidTransform(translation=[0.499, 0.277, 0.158], rotation=[0.30215, -0.62096, -0.66425, -0.28615])),
        ('R', RigidTransform(translation=[0.337, 0.277, 0.158], rotation=[0.30215, -0.62096, -0.66425, -0.28615])),
        ('R', RigidTransform(translation=[0.337, 0.277, 0.226], rotation=[0.30215, -0.62096, -0.66425, -0.28615])),
        ('R', RigidTransform(translation=[0.493, 0.146, 0.226], rotation=[0.30215, -0.62096, -0.66425, -0.28615]))
    ]
"""<|MERGE_RESOLUTION|>--- conflicted
+++ resolved
@@ -8,31 +8,18 @@
 
 class YuMiConstants:
 
-    METERS_TO_MM = 1000.0
-    MM_TO_METERS = 1.0 / METERS_TO_MM
-
     IP = '192.168.125.1'
 
     PORTS = {
         "left" : {
             "server":5000,
-<<<<<<< HEAD
-            'gripper':5002,
-            "joints":5010,
-=======
             "states":5010,
->>>>>>> 5233a224
             "poses":5012,
             "torques":5014
         },
         "right" : {
             "server":5001,
-<<<<<<< HEAD
-            "gripper":5003,
-            "joints":5011,
-=======
             "states":5011,
->>>>>>> 5233a224
             "poses":5013,
             "torques":5015
         },
